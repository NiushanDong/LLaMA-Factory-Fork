--- conflicted
+++ resolved
@@ -88,140 +88,6 @@
 
 
 def preprocess_supervised_dataset(
-    examples: Dict[str, List[Any]],
-    template: "Template",
-    tokenizer: "PreTrainedTokenizer",
-    processor: Optional["ProcessorMixin"],
-    data_args: "DataArguments",
-) -> Dict[str, List[Any]]:
-    # build inputs with format `<bos> X Y <eos>` and labels with format `<ignore> ... <ignore> Y <eos>`
-    # for multiturn examples, we only mask the prompt part in each prompt-response pair.
-    model_inputs = defaultdict(list)
-    for i in range(len(examples["_prompt"])):
-        if len(examples["_prompt"][i]) % 2 != 1 or len(examples["_response"][i]) != 1:
-            logger.warning_rank0(
-                "Dropped invalid example: {}".format(examples["_prompt"][i] + examples["_response"][i])
-            )
-            continue
-
-        input_ids, labels = _encode_supervised_example(
-            prompt=examples["_prompt"][i],
-            response=examples["_response"][i],
-            system=examples["_system"][i],
-            tools=examples["_tools"][i],
-            images=examples["_images"][i] or [],
-            videos=examples["_videos"][i] or [],
-            template=template,
-            tokenizer=tokenizer,
-            processor=processor,
-            cutoff_len=data_args.cutoff_len,
-            train_on_prompt=data_args.train_on_prompt,
-            mask_history=data_args.mask_history,
-        )
-        model_inputs["input_ids"].append(input_ids)
-        model_inputs["attention_mask"].append([1] * len(input_ids))
-        model_inputs["labels"].append(labels)
-        model_inputs["images"].append(examples["_images"][i])
-        model_inputs["videos"].append(examples["_videos"][i])
-
-    return model_inputs
-
-
-def preprocess_packed_supervised_dataset(
-    examples: Dict[str, List[Any]],
-    template: "Template",
-    tokenizer: "PreTrainedTokenizer",
-    processor: Optional["ProcessorMixin"],
-    data_args: "DataArguments",
-) -> Dict[str, List[Any]]:
-    # TODO: use `position_ids` to achieve packing
-    # build inputs with format `<bos> X1 Y1 <eos> <bos> X2 Y2 <eos>`
-    # and labels with format `<ignore> ... <ignore> Y1 <eos> <ignore> ... <ignore> Y2 <eos>`
-    valid_num = 0
-    batch_input_ids, batch_labels, batch_images, batch_videos = [], [], [], []
-    lengths = []
-    length2indexes = defaultdict(list)
-    for i in range(len(examples["_prompt"])):
-        if len(examples["_prompt"][i]) % 2 != 1 or len(examples["_response"][i]) != 1:
-            logger.warning_rank0(
-                "Dropped invalid example: {}".format(examples["_prompt"][i] + examples["_response"][i])
-            )
-            continue
-
-        input_ids, labels = _encode_supervised_example(
-            prompt=examples["_prompt"][i],
-            response=examples["_response"][i],
-            system=examples["_system"][i],
-            tools=examples["_tools"][i],
-            images=examples["_images"][i] or [],
-            videos=examples["_videos"][i] or [],
-            template=template,
-            tokenizer=tokenizer,
-            processor=processor,
-            cutoff_len=data_args.cutoff_len - 1,  # reserved for the padding token
-            train_on_prompt=data_args.train_on_prompt,
-            mask_history=data_args.mask_history,
-        )
-        length = len(input_ids)
-        if length > data_args.cutoff_len:
-            logger.warning_rank0(f"Dropped lengthy example with length {length} > {data_args.cutoff_len}.")
-        else:
-            lengths.append(length)
-            length2indexes[length].append(valid_num)
-            batch_input_ids.append(input_ids)
-            batch_labels.append(labels)
-            batch_images.append(examples["_images"][i] or [])
-            batch_videos.append(examples["_videos"][i] or [])
-            valid_num += 1
-
-    model_inputs = defaultdict(list)
-    knapsacks = greedy_knapsack(lengths, data_args.cutoff_len - 1)  # reserved for the padding token
-    for knapsack in knapsacks:
-        packed_input_ids, packed_attention_masks, packed_labels = [], [], []
-        packed_images, packed_videos = [], []
-        for i, length in enumerate(knapsack):
-            index = length2indexes[length].pop()
-            packed_input_ids += batch_input_ids[index]
-            packed_labels += batch_labels[index]
-            packed_images += batch_images[index]
-            packed_videos += batch_videos[index]
-            if data_args.neat_packing:
-                packed_attention_masks += [i + 1] * len(batch_input_ids[index])  # start from 1
-            else:
-                packed_attention_masks += [1] * len(batch_input_ids[index])
-
-        if len(packed_input_ids) < data_args.cutoff_len:
-            pad_length = data_args.cutoff_len - len(packed_input_ids)
-            packed_input_ids += [tokenizer.pad_token_id] * pad_length
-            packed_labels += [IGNORE_INDEX] * pad_length
-            if data_args.neat_packing:
-                packed_attention_masks += [0] * pad_length
-            else:
-                packed_attention_masks += [1] * pad_length  # more efficient flash_attn
-
-        if len(packed_input_ids) != data_args.cutoff_len:
-            raise ValueError("The length of packed example should be identical to the cutoff length.")
-
-        model_inputs["input_ids"].append(packed_input_ids)
-        model_inputs["attention_mask"].append(packed_attention_masks)
-        model_inputs["labels"].append(packed_labels)
-        model_inputs["images"].append(packed_images or None)
-        model_inputs["videos"].append(packed_videos or None)
-
-    return model_inputs
-
-
-def print_supervised_dataset_example(example: Dict[str, List[int]], tokenizer: "PreTrainedTokenizer") -> None:
-    valid_labels = list(filter(lambda x: x != IGNORE_INDEX, example["labels"]))
-    print("input_ids:\n{}".format(example["input_ids"]))
-    print("inputs:\n{}".format(tokenizer.decode(example["input_ids"], skip_special_tokens=False)))
-    print("label_ids:\n{}".format(example["labels"]))
-<<<<<<< HEAD
-    print("labels:\n{}".format(tokenizer.decode(valid_labels, skip_special_tokens=False)))
-
-
-# ================================= AIFactory Custom Code Begin =================================
-def aif_preprocess_supervised_dataset(
     examples: Dict[str, List[Any]],
     template: "Template",
     tokenizer: "PreTrainedTokenizer",
@@ -262,7 +128,7 @@
     return model_inputs
 
 
-def aif_preprocess_packed_supervised_dataset(
+def preprocess_packed_supervised_dataset(
     examples: Dict[str, List[Any]],
     template: "Template",
     tokenizer: "PreTrainedTokenizer",
@@ -347,15 +213,11 @@
     return model_inputs
 
 
-def aif_print_supervised_dataset_example(example: Dict[str, List[int]], tokenizer: "PreTrainedTokenizer") -> None:
+def print_supervised_dataset_example(example: Dict[str, List[int]], tokenizer: "PreTrainedTokenizer") -> None:
     valid_labels = list(filter(lambda x: x != IGNORE_INDEX, example["labels"]))
     print("input_ids:\n{}".format(example["input_ids"]))
     print("inputs:\n{}".format(tokenizer.decode(example["input_ids"], skip_special_tokens=False)))
     print("label_ids:\n{}".format(example["labels"]))
     print("labels:\n{}".format(tokenizer.decode(valid_labels, skip_special_tokens=False)))
     if 'dataset_id' in example:
-        print("dataset_id:\n{}".format(example["dataset_id"]))
-# ================================= AIFactory Custom Code End =================================
-=======
-    print(f"labels:\n{tokenizer.decode(valid_labels, skip_special_tokens=False)}")
->>>>>>> f8e80d56
+        print("dataset_id:\n{}".format(example["dataset_id"]))