--- conflicted
+++ resolved
@@ -357,7 +357,6 @@
     r"""
     Gets chat template and fixes the tokenizer.
     """
-<<<<<<< HEAD
     if data_args.template == "qwen2_vl":
         require_version("transformers==4.45.0.dev0", "To fix: pip install transformers>=4.45.0")
         require_version("accelerate>=0.34.0", "To fix: pip install accelerate>=0.34.0")
@@ -365,8 +364,6 @@
         require_version("transformers>=4.45.0", "To fix: pip install transformers>=4.45.0")
         require_version("accelerate>=0.34.0", "To fix: pip install accelerate>=0.34.0")
 
-=======
->>>>>>> f8e80d56
     if data_args.template is None:
         template = TEMPLATES["empty"]  # placeholder
     else:
