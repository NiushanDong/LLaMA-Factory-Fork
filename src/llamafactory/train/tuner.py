--- conflicted
+++ resolved
@@ -30,12 +30,8 @@
 from .ppo import run_ppo
 from .pt import run_pt
 from .rm import run_rm
-<<<<<<< HEAD
-from .sft import aif_run_sft as run_sft
-=======
 from .sft import run_sft
 from .trainer_utils import get_swanlab_callback
->>>>>>> f8e80d56
 
 
 if TYPE_CHECKING:
